{ compiler ? "ghc844" }:
with builtins;
let
  rev = "722fcbbb80b2142583e9266efe77992f8e32ac4c";
  url = "https://github.com/NixOS/nixpkgs/archive/${rev}.tar.gz";

  config = { packageOverrides = super:
      let self = super.pkgs;
          lib = super.haskell.lib;
          overrides = self: super:
<<<<<<< HEAD
            let QuickCheck = super.callPackage ./QuickCheck-2.12.4.nix {};
            in
            { free = super.callPackage ./free-5.1.nix {};
              QuickCheck_2_12_4 = QuickCheck;
              tasty-quickcheck = super.callPackage ./tasty-quickcheck-0.10.nix { inherit QuickCheck; };
              cborg = super.callPackage ./cborg-0.2.1.0.nix {};
              # aeson from git@github.com:coot/aeson (QuickCheck-2.12)
              aeson = super.callPackage ./aeson.nix {};
              # aeson requirement
              quickcheck-instances = super.callPackage ./quickcheck-instances-0.3.19.nix { inherit QuickCheck; };
              # aeson requirement
              time-locale-compat = super.time-locale-compat_0_1_1_5;
              stm = super.callPackage ./stm-2.5.0.0.nix {};
              async = super.callPackage ./async-2.2.1.nix {};
              tasty = super.callPackage ./tasty-1.1.0.4.nix {};
=======
            { free = super.free_5_1;
              stm = super.stm_2_5_0_0;
              QuickCheck = super.QuickCheck_2_12_6_1;
              # aeson from git@github.com:coot/aeson (QuickCheck-2.12)
              aeson = super.callPackage ./aeson.nix {};
              # aeson requirement
              hspec = super.hspec_2_5_8;
              hspec-core = super.hspec-core_2_5_8;
              hspec-discover = super.hspec-discover_2_5_8;
              hspec-meta = super.hspec-meta_2_5_6;
>>>>>>> 3c742533
            };
      in {
        haskell = super.haskell // {
          packages = super.haskell.packages // {
            ghc802 = super.haskell.packages.ghc802.override { inherit overrides; };
<<<<<<< HEAD
            ghc822 = super.haskell.packages.ghc822.override { inherit overrides; };
            ghc843 = super.haskell.packages.ghc843.override { inherit overrides; };
=======
            ghc844 = super.haskell.packages.ghc844.override { inherit overrides; };
>>>>>>> 3c742533
          };
        };
      };
    };
in import (builtins.fetchTarball { inherit url; }) { inherit config; }<|MERGE_RESOLUTION|>--- conflicted
+++ resolved
@@ -8,23 +8,6 @@
       let self = super.pkgs;
           lib = super.haskell.lib;
           overrides = self: super:
-<<<<<<< HEAD
-            let QuickCheck = super.callPackage ./QuickCheck-2.12.4.nix {};
-            in
-            { free = super.callPackage ./free-5.1.nix {};
-              QuickCheck_2_12_4 = QuickCheck;
-              tasty-quickcheck = super.callPackage ./tasty-quickcheck-0.10.nix { inherit QuickCheck; };
-              cborg = super.callPackage ./cborg-0.2.1.0.nix {};
-              # aeson from git@github.com:coot/aeson (QuickCheck-2.12)
-              aeson = super.callPackage ./aeson.nix {};
-              # aeson requirement
-              quickcheck-instances = super.callPackage ./quickcheck-instances-0.3.19.nix { inherit QuickCheck; };
-              # aeson requirement
-              time-locale-compat = super.time-locale-compat_0_1_1_5;
-              stm = super.callPackage ./stm-2.5.0.0.nix {};
-              async = super.callPackage ./async-2.2.1.nix {};
-              tasty = super.callPackage ./tasty-1.1.0.4.nix {};
-=======
             { free = super.free_5_1;
               stm = super.stm_2_5_0_0;
               QuickCheck = super.QuickCheck_2_12_6_1;
@@ -35,18 +18,12 @@
               hspec-core = super.hspec-core_2_5_8;
               hspec-discover = super.hspec-discover_2_5_8;
               hspec-meta = super.hspec-meta_2_5_6;
->>>>>>> 3c742533
             };
       in {
         haskell = super.haskell // {
           packages = super.haskell.packages // {
             ghc802 = super.haskell.packages.ghc802.override { inherit overrides; };
-<<<<<<< HEAD
-            ghc822 = super.haskell.packages.ghc822.override { inherit overrides; };
-            ghc843 = super.haskell.packages.ghc843.override { inherit overrides; };
-=======
             ghc844 = super.haskell.packages.ghc844.override { inherit overrides; };
->>>>>>> 3c742533
           };
         };
       };
