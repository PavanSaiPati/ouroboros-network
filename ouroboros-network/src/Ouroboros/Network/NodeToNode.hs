--- conflicted
+++ resolved
@@ -25,19 +25,11 @@
 
   , NetworkServerTracers (..)
   , nullNetworkServerTracers
-<<<<<<< HEAD
+
   , connectTo
 
+  , AcceptedConnectionsLimit (..)
   , withConnections
-=======
-  , NetworkMutableState (..)
-  , AcceptedConnectionsLimit (..)
-  , newNetworkMutableState
-  , newNetworkMutableStateSTM
-  , cleanNetworkMutableState
-  , withServer
-  , withServer_V1
->>>>>>> ec4f3af5
 
   -- * Subscription Workers
   -- ** IP subscriptin worker
@@ -86,10 +78,12 @@
   , TraceSendRecv (..)
   , SubscriptionTrace (..)
   , DnsTrace (..)
+  , ErrorPolicyTrace (..)
   , ConnectionTrace (..)
   , WithDomainName (..)
   , WithConnectionId
   , WithConnectionId' (..)
+  , WithAddress (..)
   , HandshakeTr
   ) where
 
@@ -103,27 +97,20 @@
 import           Data.Text (Text)
 import qualified Data.Text as T
 import           Data.Typeable (Typeable)
-<<<<<<< HEAD
-import qualified Codec.CBOR.Encoding as CBOR
-import qualified Codec.CBOR.Decoding as CBOR
-=======
-import           Data.Void (Void)
 import           Data.Word
-import qualified Codec.CBOR.Read as CBOR
->>>>>>> ec4f3af5
-import qualified Codec.CBOR.Term as CBOR
+
 import           Network.Mux (WithMuxBearer (..))
 import qualified Network.Socket as Socket
 
-<<<<<<< HEAD
+import qualified Codec.CBOR.Read as CBOR
+import qualified Codec.CBOR.Term as CBOR
+
 import           Ouroboros.Network.ConnectionId
 import           Ouroboros.Network.Connections.Trace
 import           Ouroboros.Network.Connections.Types (Connections)
 import qualified Ouroboros.Network.Connections.Concurrent as Connection
-=======
 import           Ouroboros.Network.Codec
 import           Ouroboros.Network.CodecCBORTerm
->>>>>>> ec4f3af5
 import           Ouroboros.Network.Driver (TraceSendRecv(..))
 import           Ouroboros.Network.Driver.Limits (ProtocolLimitFailure)
 import           Ouroboros.Network.IOManager
@@ -154,8 +141,9 @@
 
 
 -- The Handshake tracer types are simply terrible.
-type HandshakeTr = WithMuxBearer (ConnectionId Socket.SockAddr)
-    (TraceSendRecv (Handshake NodeToNodeVersion CBOR.Term))
+type HandshakeTr = WithMuxBearer
+                    (ConnectionId Socket.SockAddr)
+                    (TraceSendRecv (Handshake NodeToNodeVersion CBOR.Term))
 
 
 data NodeToNodeProtocols appType bytes m a b = NodeToNodeProtocols {
@@ -174,34 +162,34 @@
 
 
 data MiniProtocolParameters = MiniProtocolParameters {
-      chainSyncPipeliningHighMark :: !Word32,
-      -- ^ high threshold for pipelining (we will never exceed that many
-      -- messages pipelined).
+    chainSyncPipeliningHighMark :: !Word32,
+    -- ^ high threshold for pipelining (we will never exceed that many
+    -- messages pipelined).
 
       chainSyncPipeliningLowMark  :: !Word32,
-      -- ^ low threshold: if we hit the 'chainSyncPipeliningHighMark' we will
-      -- listen for responses until there are at most
-      -- 'chainSyncPipeliningLowMark' pipelined message
-      --
-      -- Must be smaller than 'chainSyncPipeliningHighMark'.
-      --
-      -- Note: 'chainSyncPipeliningLowMark' and 'chainSyncPipeliningLowMark'
-      -- are passed to 'pipelineDecisionLowHighMark'.
+    -- ^ low threshold: if we hit the 'chainSyncPipeliningHighMark' we will
+    -- listen for responses until there are at most
+    -- 'chainSyncPipeliningLowMark' pipelined message
+    --
+    -- Must be smaller than 'chainSyncPipeliningHighMark'.
+    --
+    -- Note: 'chainSyncPipeliningLowMark' and 'chainSyncPipeliningLowMark'
+    -- are passed to 'pipelineDecisionLowHighMark'.
 
       blockFetchPipeliningMax     :: !Word,
-      -- ^ maximal number of pipelined messages in 'block-fetch' mini-protocol.
+    -- ^ maximal number of pipelined messages in 'block-fetch' mini-protocol.
 
       txSubmissionMaxUnacked       :: !Word16
-      -- ^ maximal number of unacked tx (pipelining is bounded by twice this
-      -- number)
+    -- ^ maximal number of unacked tx (pipelining is bounded by twice this
+    -- number)
     }
 
 defaultMiniProtocolParameters :: MiniProtocolParameters
 defaultMiniProtocolParameters = MiniProtocolParameters {
-      chainSyncPipeliningLowMark  = 200
-    , chainSyncPipeliningHighMark = 300
-    , blockFetchPipeliningMax     = 100
-    , txSubmissionMaxUnacked       = 10
+    chainSyncPipeliningLowMark  = 200
+  , chainSyncPipeliningHighMark = 300
+  , blockFetchPipeliningMax     = 100
+  , txSubmissionMaxUnacked       = 10
   }
 
 -- | Make an 'OuroborosApplication' for the bundle of mini-protocols that
@@ -326,8 +314,8 @@
           -- `214.8Kb`)  We add 10% to that for safety.
           --
           maximumIngressQueue = addSafetyMargin $
-            fromIntegral chainSyncPipeliningHighMark * 716
-        }
+        fromIntegral chainSyncPipeliningHighMark * 716
+      }
 
     blockFetchProtocolLimits = MiniProtocolLimits {
         -- block-fetch client can pipeline at most 'blockFetchPipeliningMax'
@@ -350,74 +338,74 @@
         -- '20Mb'), we add 10% safety margin:
         --
         maximumIngressQueue = addSafetyMargin $
-          fromIntegral blockFetchPipeliningMax * 2_097_154
-      }
+      fromIntegral blockFetchPipeliningMax * 2_097_154
+    }
 
     txSubmissionProtocolLimits = MiniProtocolLimits {
-          -- tx-submission server can pipeline both 'MsgRequestTxIds' and
-          -- 'MsgRequestTx'. This means that there can be many
-          -- 'MsgReplyTxIds', 'MsgReplyTxs' messages in an inbound queue (their
-          -- sizes are strictly greater than the corresponding request
-          -- messages).
-          --
-          -- Each 'MsgRequestTx' can contain at max @maxTxIdsToRequest = 3@
-          -- (defined in -- 'Ouroboros.Network.TxSubmission.Inbound.txSubmissionInbound')
-          --
-          -- Each 'MsgRequestTx' can request at max @maxTxToRequest = 2@
-          -- (defined in -- 'Ouroboros.Network.TxSubmission.Inbound.txSubmissionInbound')
-          --
-          -- The 'txSubmissionInBound' server can at most put `100`
-          -- unacknowledged transactions.  It also pipelines both 'MsgRequestTx`
-          -- and `MsgRequestTx` in turn. This means that the inbound queue can
-          -- have at most `100` `MsgRequestTxIds` and `MsgRequestTx` which will
-          -- contain a single `TxId` / `Tx`.
-          --
-          -- TODO: the unacknowledged transactions are configured in `NodeArgs`,
-          -- and we should take this parameter as an input for this computation.
-          --
-          -- The upper bound of size of a single transaction is 64k, while the
-          -- size of `TxId` is `34` bytes (`type TxId = Hash Tx`).
-          --
-          -- Ingress side of `txSubmissinInbound`
-          --
-          -- - 'MsgReplyTxs' carrying a single `TxId`:
-          -- ```
-          --    1  -- encodeListLen 2
-          --  + 1  -- encodeWord 1
-          --  + 1  -- encodeListLenIndef
-          --  + 1  -- encodeListLen 2
-          --  + 34 -- encode 'TxId'
-          --  + 5  -- encodeWord32 (size of tx)
-          --  + 1  -- encodeBreak
-          --  = 44
-          -- ```
-          -- - 'MsgReplyTx' carrying a single 'Tx':
-          -- ```
-          --    1      -- encodeListLen 2
-          --  + 1      -- encodeWord 3
-          --  + 1      -- encodeListLenIndef
-          --  + 65_536 -- 64kb transaction
-          --  + 1      -- encodeBreak
-          --  = 65_540
-          -- ```
-          --
-          -- On the ingress side of 'txSubmissionOutbound' we can have at most
-          -- `MaxUnacked' 'MsgRequestTxsIds' and the same ammount of
-          -- 'MsgRequsetTx' containing a single 'TxId'.  The size of
-          -- 'MsgRequestTxsIds' is much smaller that 'MsgReplyTx', and the size
-          -- of `MsgReqeustTx` with a single 'TxId' is smaller than
-          -- 'MsgReplyTxIds' which contains a single 'TxId' (it just contains
-          -- the 'TxId' without the size of 'Tx' in bytes).  So the ingress
-          -- queue of 'txSubmissionOutbound' is bounded by the ingress side of
-          -- the 'txSubmissionInbound'
-          --
-          -- Currently the value of 'txSubmissionMaxUnacked' is '100', for
-          -- which the upper bound is `100 * (44 + 65_540) = 6_558_400`, we add
-          -- 10% as a safety margin.
-          --
-          maximumIngressQueue = addSafetyMargin $
-              fromIntegral txSubmissionMaxUnacked * (44 + 65_540)
-        }
+        -- tx-submission server can pipeline both 'MsgRequestTxIds' and
+        -- 'MsgRequestTx'. This means that there can be many
+        -- 'MsgReplyTxIds', 'MsgReplyTxs' messages in an inbound queue (their
+        -- sizes are strictly greater than the corresponding request
+        -- messages).
+        --
+        -- Each 'MsgRequestTx' can contain at max @maxTxIdsToRequest = 3@
+        -- (defined in -- 'Ouroboros.Network.TxSubmission.Inbound.txSubmissionInbound')
+        --
+        -- Each 'MsgRequestTx' can request at max @maxTxToRequest = 2@
+        -- (defined in -- 'Ouroboros.Network.TxSubmission.Inbound.txSubmissionInbound')
+        --
+        -- The 'txSubmissionInBound' server can at most put `100`
+        -- unacknowledged transactions.  It also pipelines both 'MsgRequestTx`
+        -- and `MsgRequestTx` in turn. This means that the inbound queue can
+        -- have at most `100` `MsgRequestTxIds` and `MsgRequestTx` which will
+        -- contain a single `TxId` / `Tx`.
+        --
+        -- TODO: the unacknowledged transactions are configured in `NodeArgs`,
+        -- and we should take this parameter as an input for this computation.
+        --
+        -- The upper bound of size of a single transaction is 64k, while the
+        -- size of `TxId` is `34` bytes (`type TxId = Hash Tx`).
+        --
+        -- Ingress side of `txSubmissinInbound`
+        --
+        -- - 'MsgReplyTxs' carrying a single `TxId`:
+        -- ```
+        --    1  -- encodeListLen 2
+        --  + 1  -- encodeWord 1
+        --  + 1  -- encodeListLenIndef
+        --  + 1  -- encodeListLen 2
+        --  + 34 -- encode 'TxId'
+        --  + 5  -- encodeWord32 (size of tx)
+        --  + 1  -- encodeBreak
+        --  = 44
+        -- ```
+        -- - 'MsgReplyTx' carrying a single 'Tx':
+        -- ```
+        --    1      -- encodeListLen 2
+        --  + 1      -- encodeWord 3
+        --  + 1      -- encodeListLenIndef
+        --  + 65_536 -- 64kb transaction
+        --  + 1      -- encodeBreak
+        --  = 65_540
+        -- ```
+        --
+        -- On the ingress side of 'txSubmissionOutbound' we can have at most
+        -- `MaxUnacked' 'MsgRequestTxsIds' and the same ammount of
+        -- 'MsgRequsetTx' containing a single 'TxId'.  The size of
+        -- 'MsgRequestTxsIds' is much smaller that 'MsgReplyTx', and the size
+        -- of `MsgReqeustTx` with a single 'TxId' is smaller than
+        -- 'MsgReplyTxIds' which contains a single 'TxId' (it just contains
+        -- the 'TxId' without the size of 'Tx' in bytes).  So the ingress
+        -- queue of 'txSubmissionOutbound' is bounded by the ingress side of
+        -- the 'txSubmissionInbound'
+        --
+        -- Currently the value of 'txSubmissionMaxUnacked' is '100', for
+        -- which the upper bound is `100 * (44 + 65_540) = 6_558_400`, we add
+        -- 10% as a safety margin.
+        --
+        maximumIngressQueue = addSafetyMargin $
+      fromIntegral txSubmissionMaxUnacked * (44 + 65_540)
+    }
 
 
 -- | Enumeration of node to node protocol versions.
@@ -456,19 +444,20 @@
 instance Acceptable NodeToNodeVersionData where
     acceptableVersion local remote | local == remote = V.Accept
                                    | otherwise =  Refuse $ T.pack $ "version data mismatch: " ++ show local
-                                                    ++ " /= " ++ show remote
+                                   ++ " /= " ++ show remote
 
 nodeToNodeCodecCBORTerm :: CodecCBORTerm Text NodeToNodeVersionData
 nodeToNodeCodecCBORTerm = CodecCBORTerm {encodeTerm, decodeTerm}
-    where
-      encodeTerm :: NodeToNodeVersionData -> CBOR.Term
-      encodeTerm NodeToNodeVersionData { networkMagic } =
-        CBOR.TInt (fromIntegral $ unNetworkMagic networkMagic)
-
-      decodeTerm :: CBOR.Term -> Either Text NodeToNodeVersionData
-      decodeTerm (CBOR.TInt x) | x >= 0 && x <= 0xffffffff = Right (NodeToNodeVersionData $ NetworkMagic $ fromIntegral x)
-                               | otherwise                 = Left $ T.pack $ "networkMagic out of bound: " <> show x
-      decodeTerm t             = Left $ T.pack $ "unknown encoding: " ++ show t
+  where
+    encodeTerm :: NodeToNodeVersionData -> CBOR.Term
+    encodeTerm NodeToNodeVersionData { networkMagic } =
+      CBOR.TInt (fromIntegral $ unNetworkMagic networkMagic)
+
+    decodeTerm :: CBOR.Term -> Either Text NodeToNodeVersionData
+    decodeTerm (CBOR.TInt x) | x >= 0 && x <= 0xffffffff = Right (NodeToNodeVersionData $ NetworkMagic $ fromIntegral x)
+                             | otherwise                 = Left $ T.pack $ "networkMagic out of bound: " <> show x
+    decodeTerm t             = Left $ T.pack $ "unknown encoding: " ++ show t
+
 
 -- | A specialised version of @'Ouroboros.Network.Socket.connectToNode'@.
 --
@@ -485,7 +474,6 @@
 connectTo sn =
     connectToNode sn nodeToNodeHandshakeCodec cborTermVersionDataCodec
 
-<<<<<<< HEAD
 -- | `Ouroboros.Network.Socket.withConnections` but with the protocol types
 -- specialized. It also fills in the version data codec
 -- `cborTermVersionDataCodec` and `acceptEq` to determine when to accept a
@@ -503,256 +491,25 @@
        IO -> IO t)
   -> IO t
 withConnections errorPolicies sn mkApp =
-  Socket.withConnections sn mkConnectionData
+    Socket.withConnections sn nodeToNodeHandshakeCodec mkConnectionData
   where
-  -- Must give a type signature. Trying to do this in-line will confuse the
-  -- type checker.
-  mkConnectionData
-    :: request provenance
-    -> ConnectionData NodeToNodeVersion provenance addr
-  mkConnectionData request = case mkApp request of
-    SomeVersionedResponderApp serverTracers versions -> ConnectionDataRemote
-      serverTracers
-      errorPolicies
-      cborTermVersionDataCodec
-      (\(DictVersion _) -> acceptableVersion)
-      versions
-    SomeVersionedInitiatorApp connectTracers versions -> ConnectionDataLocal
-      connectTracers
-      errorPolicies
-      cborTermVersionDataCodec
-      versions
-=======
-
--- | Like 'connectTo' but specific to 'NodeToNodeV_1'.
---
-connectTo_V1
-  :: SocketSnocket
-  -> NetworkConnectTracers Socket.SockAddr NodeToNodeVersion
-  -> NodeToNodeVersionData
-  -> (ConnectionId Socket.SockAddr ->
-        OuroborosApplication InitiatorApp BL.ByteString IO a b)
-  -> Maybe Socket.SockAddr
-  -> Socket.SockAddr
-  -> IO ()
-connectTo_V1 sn tracers versionData application localAddr remoteAddr =
-    connectTo
-      sn
-      tracers
-      (simpleSingletonVersions
-          NodeToNodeV_1
-          versionData
-          (DictVersion nodeToNodeCodecCBORTerm)
-          application)
-      localAddr
-      remoteAddr
-
--- | A specialised version of @'Ouroboros.Network.Socket.withServerNode'@.
--- It forks a thread which runs an accept loop (server thread):
---
--- * when the server thread throws an exception the main thread rethrows
---   it (by 'Async.wait')
--- * when an async exception is thrown to kill the main thread the server thread
---   will be cancelled as well (by 'withAsync')
---
-withServer
-  :: ( HasResponder appType ~ True )
-  => SocketSnocket
-  -> NetworkServerTracers Socket.SockAddr NodeToNodeVersion
-  -> NetworkMutableState Socket.SockAddr
-  -> AcceptedConnectionsLimit
-  -> Socket.SockAddr
-  -> Versions NodeToNodeVersion DictVersion
-              (ConnectionId Socket.SockAddr ->
-                 OuroborosApplication appType BL.ByteString IO a b)
-  -> ErrorPolicies
-  -> IO Void
-withServer sn tracers networkState acceptedConnectionsLimit addr versions errPolicies =
-  withServerNode
-    sn
-    tracers
-    networkState
-    acceptedConnectionsLimit
-    addr
-    nodeToNodeHandshakeCodec
-    cborTermVersionDataCodec
-    (\(DictVersion _) -> acceptableVersion)
-    (fmap (SomeResponderApplication .) versions)
-    errPolicies
-    (\_ async -> Async.wait async)
-
-
--- | Like 'withServer' but specific to 'NodeToNodeV_1'.
---
-withServer_V1
-  :: ( HasResponder appType ~ True )
-  => SocketSnocket
-  -> NetworkServerTracers Socket.SockAddr NodeToNodeVersion
-  -> NetworkMutableState Socket.SockAddr
-  -> AcceptedConnectionsLimit
-  -> Socket.SockAddr
-  -> NodeToNodeVersionData
-  -> (ConnectionId Socket.SockAddr ->
-        OuroborosApplication appType BL.ByteString IO x y)
-  -> ErrorPolicies
-  -> IO Void
-withServer_V1 sn tracers networkState acceptedConnectionsLimit addr versionData application =
-    withServer
-      sn tracers networkState acceptedConnectionsLimit addr
-      (simpleSingletonVersions
-          NodeToNodeV_1
-          versionData
-          (DictVersion nodeToNodeCodecCBORTerm)
-          application)
-
-
--- | 'ipSubscriptionWorker' which starts given application versions on each
--- established connection.
---
-ipSubscriptionWorker
-    :: forall appType x y.
-       ( HasInitiator appType ~ True )
-    => SocketSnocket
-    -> NetworkIPSubscriptionTracers Socket.SockAddr NodeToNodeVersion
-    -> NetworkMutableState Socket.SockAddr
-    -> IPSubscriptionParams ()
-    -> Versions
-        NodeToNodeVersion
-        DictVersion
-        (ConnectionId Socket.SockAddr ->
-           OuroborosApplication appType BL.ByteString IO x y)
-    -> IO Void
-ipSubscriptionWorker
-  sn
-  NetworkSubscriptionTracers
-    { nsSubscriptionTracer
-    , nsMuxTracer
-    , nsHandshakeTracer
-    , nsErrorPolicyTracer
-    }
-  networkState
-  subscriptionParams
-  versions
-    = Subscription.ipSubscriptionWorker
-        sn
-        nsSubscriptionTracer
-        nsErrorPolicyTracer
-        networkState
-        subscriptionParams
-        (connectToNode'
-          sn
-          nodeToNodeHandshakeCodec
-          cborTermVersionDataCodec
-          (NetworkConnectTracers nsMuxTracer nsHandshakeTracer)
-          versions)
-
-
--- | Like 'ipSubscriptionWorker' but specific to 'NodeToNodeV_1'.
---
-ipSubscriptionWorker_V1
-    :: forall appType x y.
-       ( HasInitiator appType ~ True )
-    => SocketSnocket
-    -> NetworkIPSubscriptionTracers Socket.SockAddr NodeToNodeVersion
-    -> NetworkMutableState Socket.SockAddr
-    -> IPSubscriptionParams ()
-    -> NodeToNodeVersionData
-    -> (ConnectionId Socket.SockAddr ->
-          OuroborosApplication appType BL.ByteString IO x y)
-    -> IO Void
-ipSubscriptionWorker_V1
-  sn
-  tracers
-  networkState
-  subscriptionParams
-  versionData
-  application
-    = ipSubscriptionWorker
-        sn
-        tracers
-        networkState
-        subscriptionParams
-        (simpleSingletonVersions
-          NodeToNodeV_1
-          versionData
-          (DictVersion nodeToNodeCodecCBORTerm)
-          application)
-
-
--- | 'dnsSubscriptionWorker' which starts given application versions on each
--- established connection.
---
-dnsSubscriptionWorker
-    :: forall appType x y.
-       ( HasInitiator appType ~ True )
-    => SocketSnocket
-    -> NetworkDNSSubscriptionTracers NodeToNodeVersion Socket.SockAddr
-    -> NetworkMutableState Socket.SockAddr
-    -> DnsSubscriptionParams ()
-    -> Versions
-        NodeToNodeVersion
-        DictVersion
-        (ConnectionId Socket.SockAddr ->
-           OuroborosApplication appType BL.ByteString IO x y)
-    -> IO Void
-dnsSubscriptionWorker
-  sn
-  NetworkDNSSubscriptionTracers
-    { ndstSubscriptionTracer
-    , ndstDnsTracer
-    , ndstMuxTracer
-    , ndstHandshakeTracer
-    , ndstErrorPolicyTracer
-    }
-  networkState
-  subscriptionParams
-  versions =
-    Subscription.dnsSubscriptionWorker
-      sn
-      ndstSubscriptionTracer
-      ndstDnsTracer
-      ndstErrorPolicyTracer
-      networkState
-      subscriptionParams
-      (connectToNode'
-        sn
-        nodeToNodeHandshakeCodec
+    -- Must give a type signature. Trying to do this in-line will confuse the
+    -- type checker.
+    mkConnectionData
+      :: request provenance
+      -> ConnectionData NodeToNodeVersion provenance addr
+    mkConnectionData request = case mkApp request of
+      SomeVersionedResponderApp serverTracers versions -> ConnectionDataRemote
+        serverTracers
+        errorPolicies
         cborTermVersionDataCodec
-        (NetworkConnectTracers ndstMuxTracer ndstHandshakeTracer)
-        versions)
-
-
--- | Like 'dnsSubscriptionWorker' but specific to 'NodeToNodeV_1'.
---
-dnsSubscriptionWorker_V1
-    :: forall appType x y.
-       ( HasInitiator appType ~ True )
-    => SocketSnocket
-    -> NetworkDNSSubscriptionTracers NodeToNodeVersion Socket.SockAddr
-    -> NetworkMutableState Socket.SockAddr
-    -> DnsSubscriptionParams ()
-    -> NodeToNodeVersionData
-    -> (ConnectionId Socket.SockAddr ->
-          OuroborosApplication appType BL.ByteString IO x y)
-    -> IO Void
-dnsSubscriptionWorker_V1
-  sn
-  tracers
-  networkState
-  subscriptionParams
-  versionData
-  application =
-     dnsSubscriptionWorker
-      sn
-      tracers
-      networkState
-      subscriptionParams
-      (simpleSingletonVersions
-          NodeToNodeV_1
-          versionData
-          (DictVersion nodeToNodeCodecCBORTerm)
-          application)
->>>>>>> ec4f3af5
+        (\(DictVersion _) -> acceptableVersion)
+        versions
+      SomeVersionedInitiatorApp connectTracers versions -> ConnectionDataLocal
+        connectTracers
+        errorPolicies
+        cborTermVersionDataCodec
+        versions
 
 -- | A minimal error policy for remote peers, which only handles exceptions
 -- raised by `ouroboros-network`.
