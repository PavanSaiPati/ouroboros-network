--- conflicted
+++ resolved
@@ -217,11 +217,7 @@
                        Test.Mux
                        Test.Pipe
                        Test.Socket
-<<<<<<< HEAD
-=======
-                       Test.PeerState
                        Test.Version
->>>>>>> ec4f3af5
   default-language:    Haskell2010
   build-depends:       base,
                        array,
