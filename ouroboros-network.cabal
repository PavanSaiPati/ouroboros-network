name:                ouroboros-network
version:             0.1.0.0
synopsis:            A networking layer for the Ouroboros blockchain protocol
-- description:
license-file:        LICENSE
author:              Alexander Vieth, Marcin Szamotulski, Duncan Coutts
maintainer:
copyright:           2018 IOHK
category:            Network
build-type:          Simple
extra-source-files:  ChangeLog.md, README.md
cabal-version:       >=1.10

source-repository head
  type:     git
  location: https://github.com/input-output-hk/ouroboros-network

library
  hs-source-dirs:      src
  -- At this experiment/prototype stage everything is exposed.
  -- This has to be tidied up once the design becomes clear.
  exposed-modules:
                       Ouroboros.Consensus.Crypto.DSIGN
                       Ouroboros.Consensus.Crypto.DSIGN.Class
                       Ouroboros.Consensus.Crypto.DSIGN.Ed448
                       Ouroboros.Consensus.Crypto.DSIGN.Mock
                       Ouroboros.Consensus.Crypto.DSIGN.RSAPSS
                       Ouroboros.Consensus.Crypto.Hash
                       Ouroboros.Consensus.Crypto.Hash.Class
                       Ouroboros.Consensus.Crypto.Hash.MD5
                       Ouroboros.Consensus.Crypto.Hash.SHA256
                       Ouroboros.Consensus.Crypto.KES
                       Ouroboros.Consensus.Crypto.KES.Class
                       Ouroboros.Consensus.Crypto.KES.Mock
                       Ouroboros.Consensus.Crypto.VRF
                       Ouroboros.Consensus.Crypto.VRF.Class
                       Ouroboros.Consensus.Crypto.VRF.Mock
                       Ouroboros.Consensus.Crypto.VRF.Simple
                       Ouroboros.Consensus.Ledger.Abstract
                       Ouroboros.Consensus.Ledger.Mock
                       Ouroboros.Consensus.Protocol.Abstract
                       Ouroboros.Consensus.Protocol.BFT
                       Ouroboros.Consensus.Protocol.Praos
                       Ouroboros.Consensus.Protocol.Test
                       Ouroboros.Consensus.Util
                       Ouroboros.Consensus.Util.DepFn
                       Ouroboros.Consensus.Util.HList
                       Ouroboros.Consensus.Util.Random
                       Ouroboros.Consensus.Util.Serialise
                       Ouroboros.Consensus.Util.Singletons
                       Ouroboros.Consensus.Util.STM
                       Ouroboros.Network.Block
                       Ouroboros.Network.Chain
                       Ouroboros.Network.ChainProducerState
                       Ouroboros.Network.ConsumersAndProducers
                       Ouroboros.Network.MonadClass
                       Ouroboros.Network.MonadClass.MonadConc
                       Ouroboros.Network.MonadClass.MonadFork
                       Ouroboros.Network.MonadClass.MonadProbe
                       Ouroboros.Network.MonadClass.MonadSay
<<<<<<< HEAD
                       Ouroboros.Network.MonadClass.MonadSendRecv
                       Ouroboros.Network.MonadClass.MonadST
=======
>>>>>>> dbabc9a1
                       Ouroboros.Network.MonadClass.MonadSTM
                       Ouroboros.Network.MonadClass.MonadTimer
                       Ouroboros.Network.Node
                       Ouroboros.Network.Pipe
                       Ouroboros.Network.Protocol
                       Ouroboros.Network.ProtocolInterfaces
                       Ouroboros.Network.Serialise
                       Ouroboros.Network.Sim
                       Ouroboros.Network.Testing.ConcreteBlock
                       Ouroboros.Network.Protocol.Chain.Consumer
                       Ouroboros.Network.Protocol.Chain.Producer
                       Ouroboros.Network.Protocol.Chain.Node
                       Ouroboros.Network.Protocol.Channel.Sim
                       Ouroboros.Network.Protocol.Untyped
  other-modules:
-- Old experiments, not currently building:
--                     Types
--                     ChainSelection
--                     ConsumerProtocolSTM
--                     Chain.Volatile,
  default-language:    Haskell2010
  other-extensions:    BangPatterns,
                       DataKinds,
                       EmptyCase,
                       ExistentialQuantification,
                       FlexibleContexts,
                       FlexibleInstances,
                       FunctionalDependencies,
                       GADTs,
                       GADTSyntax,
                       GeneralizedNewtypeDeriving,
                       MultiParamTypeClasses,
                       NamedFieldPuns,
                       OverloadedStrings,
                       PolyKinds,
                       RankNTypes,
                       RecordWildCards,
                       ScopedTypeVariables,
                       TemplateHaskell,
                       TupleSections,
                       TypeApplications,
                       TypeFamilies,
                       TypeInType
  build-depends:       base         >=4.9 && <4.13,
                       array,
                       async        >= 2.2 && <2.3,
                       base16-bytestring >= 0.1 && <0.2,
                       bytestring   >=0.10 && <0.11,
                       base16-bytestring       <0.2,
                       cborg        >=0.2.1 && <0.3,
                       clock        >=0.7 && <0.8,
                       containers   >=0.6 && <0.7,
                       cryptonite   >=0.25 && <0.26,
                       fingertree   >=0.1 && <0.2,
                       free         >=5.1 && <5.2,
                       hashable     >=1.2 && <1.3,
                       memory       >=0.14 && <0.15,
                       mtl,
                       network      >=2.6 && <2.8,
                       process,
                       psqueues     >=0.2 && <0.3,
                       random       >=1.1 && <1.2,
                       semigroups   >=0.18 && <0.19,
                       serialise    >=0.2 && <0.3,
                       stm          >=2.5 && <2.6,
                       text         >=1.2 && <1.3,
                       transformers >=0.5 && <0.6,
                       typed-transitions >= 0.1 && < 1.0,
                       unliftio     >=0.2 && <0.3,
                       void         >=0.7 && <0.8,
                       unliftio     >=0.2.6.0 && <0.3.0.0,

                       QuickCheck   >=2.12 && <2.13

  ghc-options:         -Wall
                       -Wno-unticked-promoted-constructors
                       -fno-ignore-asserts

executable demo-playground
  hs-source-dirs:      demo-playground
  main-is:             Main.hs
  ghc-options:         -threaded -Wall -O2 "-with-rtsopts=-N"
  other-modules:       CLI
                       BlockGeneration
                       LedgerState
                       Logging
                       Mock.TxSubmission
                       Mock.Mempool
                       NamedPipe
                       Run
                       Topology
  build-depends:       base,
                       QuickCheck,
                       aeson,
                       async,
                       bytestring,
                       cborg,
                       cryptonite,
                       containers,
                       directory,
                       mtl,
                       optparse-applicative,
                       ouroboros-network,
                       stm,
                       string-conv,
                       unix

test-suite tests
  type:                exitcode-stdio-1.0
  hs-source-dirs:      test
  main-is:             Main.hs
  other-modules:       Test.Chain
                       Test.ChainProducerState
                       Test.Node
                       Test.Pipe
                       Test.Sim
  default-language:    Haskell2010
  default-extensions:  NamedFieldPuns
  build-depends:       base,
                       ouroboros-network,

                       array,
                       bytestring,
                       cborg,
                       clock,
                       containers,
                       fingertree,
                       free,
                       hashable,
                       mtl,
                       process,
                       QuickCheck,
                       random,
                       semigroups,
                       stm,
                       tasty,
                       tasty-quickcheck,
                       text,
                       transformers,
                       void
  ghc-options:         -Wall
                       -fno-ignore-asserts

test-suite test-consensus
  type:             exitcode-stdio-1.0
  hs-source-dirs:   test-consensus
  default-language: Haskell2010
  main-is:          Main.hs
  other-modules:
                    Test.Dynamic
                    Test.Ouroboros
  build-depends:    base,
                    ouroboros-network,

                    QuickCheck,
                    containers,
                    cryptonite,
                    mtl,
                    tasty,
                    tasty-quickcheck
  ghc-options:      -Wall
                    -fno-ignore-asserts<|MERGE_RESOLUTION|>--- conflicted
+++ resolved
@@ -58,11 +58,7 @@
                        Ouroboros.Network.MonadClass.MonadFork
                        Ouroboros.Network.MonadClass.MonadProbe
                        Ouroboros.Network.MonadClass.MonadSay
-<<<<<<< HEAD
-                       Ouroboros.Network.MonadClass.MonadSendRecv
                        Ouroboros.Network.MonadClass.MonadST
-=======
->>>>>>> dbabc9a1
                        Ouroboros.Network.MonadClass.MonadSTM
                        Ouroboros.Network.MonadClass.MonadTimer
                        Ouroboros.Network.Node
